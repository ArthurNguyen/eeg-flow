--- conflicted
+++ resolved
@@ -89,13 +89,7 @@
             (
                 (type(None),)
                 if type_ is None
-<<<<<<< HEAD
-                else (type_,)
-                if not isinstance(type_, str)
-                else _types[type_]
-=======
                 else (type_,) if not isinstance(type_, str) else _types[type_]
->>>>>>> 28078af0
             )
             for type_ in types
         ),
@@ -107,13 +101,7 @@
             (
                 "None"
                 if cls_ is None
-<<<<<<< HEAD
-                else cls_.__name__
-                if not isinstance(cls_, str)
-                else cls_
-=======
                 else cls_.__name__ if not isinstance(cls_, str) else cls_
->>>>>>> 28078af0
             )
             for cls_ in types
         ]
